name: flutter_gen_ai_chat_ui_example
<<<<<<< HEAD
description: Interactive examples for Flutter Gen AI Chat UI - modern chat interfaces with streaming text, file attachments, markdown support, and customizable themes. Perfect for AI assistants and messaging apps.
publish_to: 'none'
=======
description: A comprehensive example showcasing AI chatbot interfaces for OpenAI/ChatGPT, Google Gemini, Anthropic Claude and other LLMs with Flutter. Includes streaming text, markdown rendering, and code highlighting.
publish_to: "none"
>>>>>>> 9499fae8
version: 1.0.0+1

environment:
  sdk: ">=3.0.0 <4.0.0"
  flutter: ">=1.17.0"

dependencies:
  flutter:
    sdk: flutter
  flutter_gen_ai_chat_ui:
    path: ../
  provider: ^6.1.2
  google_fonts: ^6.2.1
  shared_preferences: ^2.2.2
  intl: ^0.20.2
  cupertino_icons: ^1.0.6
  speech_to_text: ^6.6.1
  flutter_markdown_plus: ^1.0.3
  url_launcher: ^6.3.1
  file_picker: ^10.1.9
  image_picker: ^1.1.2
  path_provider: ^2.1.5
  path: ^1.9.0

dev_dependencies:
  flutter_test:
    sdk: flutter
  integration_test:
    sdk: flutter
  flutter_lints: ^3.0.1

flutter:
  uses-material-design: true
  assets:
    - assets/images/<|MERGE_RESOLUTION|>--- conflicted
+++ resolved
@@ -1,11 +1,6 @@
 name: flutter_gen_ai_chat_ui_example
-<<<<<<< HEAD
 description: Interactive examples for Flutter Gen AI Chat UI - modern chat interfaces with streaming text, file attachments, markdown support, and customizable themes. Perfect for AI assistants and messaging apps.
 publish_to: 'none'
-=======
-description: A comprehensive example showcasing AI chatbot interfaces for OpenAI/ChatGPT, Google Gemini, Anthropic Claude and other LLMs with Flutter. Includes streaming text, markdown rendering, and code highlighting.
-publish_to: "none"
->>>>>>> 9499fae8
 version: 1.0.0+1
 
 environment:
